--- conflicted
+++ resolved
@@ -59,12 +59,8 @@
     "tailwindcss": "^3.4.3",
     "typescript": "^5.8.3",
     "typescript-eslint": "^8.37.0",
-<<<<<<< HEAD
-    "vite": "^6.3.5"
-=======
     "vite": "^6.3.5",
     "vite-plugin-pwa": "^1.0.1"
->>>>>>> b6637b99
   },
   "lint-staged": {
     "src/**/*.{js,jsx}": [
