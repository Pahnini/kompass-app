<<<<<<< HEAD
import { closestCenter, DndContext, PointerSensor, useSensor, useSensors } from '@dnd-kit/core';
=======
import {
  closestCenter,
  DndContext,
  DragEndEvent,
  PointerSensor,
  useSensor,
  useSensors,
} from '@dnd-kit/core';
>>>>>>> fced11da
import { arrayMove, SortableContext, verticalListSortingStrategy } from '@dnd-kit/sortable';
import { Compass } from 'lucide-react';
import React, { useState } from 'react';
import { useNavigate } from 'react-router-dom';
<<<<<<< HEAD
import type { SidebarItem } from 'src/types/index';
import { useUserData } from '../context/UserDataContext';
import * as storageService from '../services/storageService';
=======
import { useUserData } from '../hooks/useUserData';
import * as storageService from '../services/storageService';
import type { SidebarItem } from '../types';
>>>>>>> fced11da
import './HomeScreen.css';
import SortableQuickItem from './SortableQuickItem';

interface HomeScreenProps {
  username: string;
  setUsername: (username: string) => void;
  quickItems: string[];
  allItems: SidebarItem[];
  setFavorites: (items: string[]) => void;
}

export default function HomeScreen({
  username,
  setUsername,
  quickItems,
  allItems,
  setFavorites,
}: HomeScreenProps): React.ReactElement {
  const navigate = useNavigate();
  const sensors = useSensors(useSensor(PointerSensor));
  const { addPoints } = useUserData();
  const [animatingKey, setAnimatingKey] = useState<string | null>(null);
<<<<<<< HEAD
  const { level, levelProgress } = useUserData();

  const handleDragEnd = (event: any) => {
    const { active, over } = event;
    if (active.id !== over?.id) {
      const oldIndex = quickItems.indexOf(active.id);
      const newIndex = quickItems.indexOf(over.id);
=======

  const handleDragEnd = (event: DragEndEvent) => {
    const { active, over } = event;
    if (over && active.id !== over.id) {
      const oldIndex = quickItems.indexOf(active.id as string);
      const newIndex = quickItems.indexOf(over.id as string);
>>>>>>> fced11da
      const newOrder = arrayMove(quickItems, oldIndex, newIndex);

      setFavorites(newOrder);
      storageService.set('favorites', newOrder);
    }
  };

  const getPath = (key: string): string => (key === 'home' ? '/' : `/${key}`);

  const handleQuickClick = (key: string) => {
    setAnimatingKey(key);
    addPoints(1);
    setTimeout(() => setAnimatingKey(null), 300);
    navigate(getPath(key));
  };
<<<<<<< HEAD
=======

>>>>>>> fced11da
  return (
    <div className="card">
      <div className="welcome-section">
        <div style={{ fontSize: '48px', marginBottom: '16px' }}>
          <Compass size={64} color="#5dade2" />
        </div>
        <h1>Willkommen beim Kompass{username ? `, ${username}` : ''}!</h1>
        <p>Deine App für den Alltag nach der Klinik.</p>
        <p>Skills, Pläne, Chatbot & Hilfe bei Krisen – immer für dich da.</p>

        {!username && (
          <div className="form-row" style={{ marginTop: '20px' }}>
            <input
              type="text"
              placeholder="Wie soll ich dich nennen?"
              onKeyDown={(e: React.KeyboardEvent<HTMLInputElement>) => {
                const input = e.currentTarget;
                if (e.key === 'Enter' && input.value.trim()) {
                  setUsername(input.value.trim());
                }
              }}
            />
            <button
              onClick={(e: React.MouseEvent<HTMLButtonElement>) => {
                const button = e.currentTarget;
                const input = button.previousElementSibling as HTMLInputElement;
                if (input.value.trim()) {
                  setUsername(input.value.trim());
                }
              }}
            >
              ✓
            </button>
          </div>
        )}
      </div>
      <div style={{ marginTop: '16px' }}>
        <div style={{ fontSize: '14px', marginBottom: '4px' }}>
          Level {level} - {Math.round(levelProgress)}%
        </div>
        <div style={{ background: '#ddd', height: '10px', borderRadius: '5px' }}>
          <div
            style={{
              width: `${levelProgress}%`,
              height: '100%',
              background: '#0b9444',
              borderRadius: '5px',
              transition: 'width 0.3s ease',
            }}
          />
        </div>
      </div>

      <div className="section">
        <h3>Deine Schnellzugriffe</h3>
        <DndContext sensors={sensors} collisionDetection={closestCenter} onDragEnd={handleDragEnd}>
          <SortableContext items={quickItems} strategy={verticalListSortingStrategy}>
            <div className="quick-items-grid">
              {quickItems.map(key => {
                const item = allItems.find(i => i.key === key);
                return (
                  item && (
                    <SortableQuickItem
                      key={item.key}
                      id={item.key}
                      icon={item.icon as React.ReactNode}
                      label={item.label}
                      onClick={() => handleQuickClick(item.key)}
                      className={animatingKey === item.key ? 'bounce' : ''}
                    />
                  )
                );
              })}
            </div>
          </SortableContext>
        </DndContext>
      </div>
    </div>
  );
}<|MERGE_RESOLUTION|>--- conflicted
+++ resolved
@@ -1,6 +1,3 @@
-<<<<<<< HEAD
-import { closestCenter, DndContext, PointerSensor, useSensor, useSensors } from '@dnd-kit/core';
-=======
 import {
   closestCenter,
   DndContext,
@@ -9,20 +6,13 @@
   useSensor,
   useSensors,
 } from '@dnd-kit/core';
->>>>>>> fced11da
 import { arrayMove, SortableContext, verticalListSortingStrategy } from '@dnd-kit/sortable';
 import { Compass } from 'lucide-react';
 import React, { useState } from 'react';
 import { useNavigate } from 'react-router-dom';
-<<<<<<< HEAD
-import type { SidebarItem } from 'src/types/index';
-import { useUserData } from '../context/UserDataContext';
-import * as storageService from '../services/storageService';
-=======
 import { useUserData } from '../hooks/useUserData';
 import * as storageService from '../services/storageService';
-import type { SidebarItem } from '../types';
->>>>>>> fced11da
+import type { SidebarItem } from '../types/index';
 import './HomeScreen.css';
 import SortableQuickItem from './SortableQuickItem';
 
@@ -45,22 +35,13 @@
   const sensors = useSensors(useSensor(PointerSensor));
   const { addPoints } = useUserData();
   const [animatingKey, setAnimatingKey] = useState<string | null>(null);
-<<<<<<< HEAD
   const { level, levelProgress } = useUserData();
-
-  const handleDragEnd = (event: any) => {
-    const { active, over } = event;
-    if (active.id !== over?.id) {
-      const oldIndex = quickItems.indexOf(active.id);
-      const newIndex = quickItems.indexOf(over.id);
-=======
 
   const handleDragEnd = (event: DragEndEvent) => {
     const { active, over } = event;
     if (over && active.id !== over.id) {
       const oldIndex = quickItems.indexOf(active.id as string);
       const newIndex = quickItems.indexOf(over.id as string);
->>>>>>> fced11da
       const newOrder = arrayMove(quickItems, oldIndex, newIndex);
 
       setFavorites(newOrder);
@@ -76,10 +57,7 @@
     setTimeout(() => setAnimatingKey(null), 300);
     navigate(getPath(key));
   };
-<<<<<<< HEAD
-=======
 
->>>>>>> fced11da
   return (
     <div className="card">
       <div className="welcome-section">
