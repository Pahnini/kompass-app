<<<<<<< HEAD
import React, { useEffect, useState } from "react";
import { Link, useLocation } from "react-router-dom";
// import type { SidebarItem } from "../types";
import { supabase } from "../utils/supabase";
import { useUserData } from "../context/UserDataContext";
// Define SidebarItem here if not exported from ../types
export interface SidebarItem {
  key: string;
  label: string;
  icon?: React.ReactNode;
}
=======
import React, { useEffect, useState } from 'react';
import { Link, useLocation } from 'react-router-dom';
import type { SidebarItem } from '../types';
import { supabase } from '../utils/supabase';
import { useUserData } from '../hooks/useUserData';
>>>>>>> fced11da

interface SidebarProps {
  items: SidebarItem[];
  isOpen: boolean;
  setIsOpen: (isOpen: boolean) => void;
  favorites?: string[];
}

export default function Sidebar({
  items,
  isOpen,
  setIsOpen,
  favorites = [],
}: SidebarProps): React.ReactElement {
  const [isDesktop, setIsDesktop] = useState<boolean>(window.innerWidth > 700);
  const location = useLocation();
  const { points } = useUserData();

  const handleLogout = async (): Promise<void> => {
    await supabase.auth.signOut();
    if (!isDesktop) {
      setIsOpen(false);
    }
  };

  useEffect(() => {
    const handleResize = () => setIsDesktop(window.innerWidth > 700);
    window.addEventListener('resize', handleResize);
    return () => window.removeEventListener('resize', handleResize);
  }, []);

  const filteredItems = items.filter(
    item => favorites.includes(item.key) || item.key === 'home' || item.key === 'quickedit'
  );

  const toggleSidebar = (): void => setIsOpen(!isOpen);
  const handleClick = (): void => {
    if (!isDesktop) {
      setTimeout(() => setIsOpen(false), 300);
    }
  };

  const getPath = (key: string): string => (key === 'home' ? '/' : `/${key}`);



  return (
    <>
      {!isDesktop && (
        <button className="sidebar-toggle-mobile" onClick={toggleSidebar} aria-label="Menü öffnen">
          ☰
        </button>
      )}

      <aside className={`sidebar ${isOpen || isDesktop ? 'open' : ''}`}>
        <div className="sidebar-content">
          {/* Punktestand anzeigen */}
          <div className="sidebar-points">🌟 {points} Punkte</div>

          {filteredItems.map(item => (
            <Link
              key={item.key}
              to={getPath(item.key)}
              className={`sidebar-item ${location.pathname === getPath(item.key) ? 'active' : ''}`}
              onClick={handleClick}
            >
              <span className="icon">{item.icon as React.ReactNode}</span>
              <span className="label">{item.label}</span>
            </Link>
          ))}

            <Link to="/achievements" className="sidebar-item">
  <span className="icon">🏆</span>
  <span className="label">Erfolge</span>
</Link>

        </div>

        <button className="sidebar-item logout-button" onClick={handleLogout}>
          <span className="icon">🚪</span>
          <span className="label">Abmelden</span>
        </button>
      </aside>
    </>
  );
}<|MERGE_RESOLUTION|>--- conflicted
+++ resolved
@@ -1,22 +1,9 @@
-<<<<<<< HEAD
-import React, { useEffect, useState } from "react";
-import { Link, useLocation } from "react-router-dom";
-// import type { SidebarItem } from "../types";
-import { supabase } from "../utils/supabase";
-import { useUserData } from "../context/UserDataContext";
-// Define SidebarItem here if not exported from ../types
-export interface SidebarItem {
-  key: string;
-  label: string;
-  icon?: React.ReactNode;
-}
-=======
+import { Award } from 'lucide-react';
 import React, { useEffect, useState } from 'react';
 import { Link, useLocation } from 'react-router-dom';
-import type { SidebarItem } from '../types';
+import { useUserData } from '../hooks/useUserData';
+import type { SidebarItem } from '../types/index';
 import { supabase } from '../utils/supabase';
-import { useUserData } from '../hooks/useUserData';
->>>>>>> fced11da
 
 interface SidebarProps {
   items: SidebarItem[];
@@ -61,8 +48,6 @@
 
   const getPath = (key: string): string => (key === 'home' ? '/' : `/${key}`);
 
-
-
   return (
     <>
       {!isDesktop && (
@@ -88,11 +73,16 @@
             </Link>
           ))}
 
-            <Link to="/achievements" className="sidebar-item">
-  <span className="icon">🏆</span>
-  <span className="label">Erfolge</span>
-</Link>
-
+          <Link
+            to="/achievements"
+            className={`sidebar-item ${location.pathname === '/achievements' ? 'active' : ''}`}
+            onClick={handleClick}
+          >
+            <span className="icon">
+              <Award size={18} />
+            </span>
+            <span className="label">Erfolge</span>
+          </Link>
         </div>
 
         <button className="sidebar-item logout-button" onClick={handleLogout}>
