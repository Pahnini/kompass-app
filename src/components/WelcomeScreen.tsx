<<<<<<< HEAD
import { Auth } from "@supabase/auth-ui-react";
import { ThemeSupa } from "@supabase/auth-ui-shared";
import React, { useEffect, useRef } from "react";
import compassImg from "../assets/kompass-welcome.png";
import supabase from "../utils/supabase";
=======
import React, { useState, useEffect } from "react";
import compassImg from "../assets/kompass-welcome.png";
import {
  DndContext,
  closestCenter,
  PointerSensor,
  TouchSensor,
  useSensor,
  useSensors,
} from "@dnd-kit/core";
import {
  arrayMove,
  SortableContext,
  useSortable,
  verticalListSortingStrategy,
} from "@dnd-kit/sortable";
import { CSS } from "@dnd-kit/utilities";
import { loadData, saveData } from "../services/storageService";
>>>>>>> a1658a6d
import "./WelcomeScreen.css";

export default function WelcomeScreen(): React.ReactElement {
  // Create a ref to store the auth container element
  const authContainerRef = useRef<HTMLDivElement>(null);

<<<<<<< HEAD
  // Focus the email input field after component mounts or when returning from logout
  useEffect(() => {
    // Short timeout to ensure the Auth UI is fully rendered
    const timer = setTimeout(() => {
      if (authContainerRef.current) {
        // Find the email input field and focus it
        const emailInput = authContainerRef.current.querySelector(
          'input[name="email"]'
        ) as HTMLInputElement;
        if (emailInput) {
          emailInput.focus();
        }
      }
    }, 100);

    return () => clearTimeout(timer);
  }, []);
  return (
    <div className="welcome-screen">
      <div className="welcome-content">
        <div className="welcome-header">
          <img
            src={compassImg}
            alt="Kompass Illustration"
            className="welcome-image"
          />
        </div>

        <div className="welcome-actions">
          <div className="auth-container" ref={authContainerRef}>
            <Auth
              supabaseClient={supabase}
              appearance={{
                theme: ThemeSupa,
                style: {
                  container: { width: "100%" },
                  button: {
                    borderRadius: "8px",
                    backgroundColor: "#5dade2",
                    color: "white",
                    fontWeight: "bold",
                  },
                  input: { borderRadius: "8px" },
                },
              }}
              providers={[]}
              redirectTo={window.location.origin}
              localization={{
                variables: {
                  sign_in: {
                    email_label: "Email",
                    password_label: "Passwort",
                    button_label: "Anmelden",
                    loading_button_label: "Anmelden...",
                    link_text: "Bereits ein Konto? Anmelden",
                  },
                  sign_up: {
                    email_label: "Email",
                    password_label: "Passwort",
                    button_label: "Registrieren",
                    loading_button_label: "Registrieren...",
                    link_text: "Kein Konto? Registrieren",
                  },
                },
              }}
            />
          </div>
          <p className="welcome-note">
            Immer für dich da – Skills, Pläne & Hilfe bei Krisen
          </p>
        </div>

        <div className="welcome-features">
          <div className="feature-item">
            <span className="feature-icon">🎯</span>
            <span className="feature-text">Skills & Achtsamkeit</span>
          </div>
          <div className="feature-item">
            <span className="feature-icon">📝</span>
            <span className="feature-text">Tagebuch & Ziele</span>
          </div>
          <div className="feature-item">
            <span className="feature-icon">🤖</span>
            <span className="feature-text">Chatbot Unterstützung</span>
          </div>
          <div className="feature-item">
            <span className="feature-icon">🚨</span>
            <span className="feature-text">Notfall Hilfe</span>
          </div>
        </div>
=======
interface FeatureItem {
  id: string;
  icon: string;
  label: string;
}


const defaultItems: FeatureItem[] = [
  { id: "skills", icon: "🎯", label: "Skills" },
  { id: "tagebuch", icon: "📝", label: "Tagebuch" },
  { id: "chatbot", icon: "🤖", label: "Chatbot" },
  { id: "notfall", icon: "🚨", label: "Notfall" },
];

export default function WelcomeScreen({
  onContinue,
}: WelcomeScreenProps): React.ReactElement {
  const [items, setItems] = useState<FeatureItem[]>(defaultItems);

const sensors = useSensors(
  useSensor(PointerSensor),
  useSensor(TouchSensor)
);

  // Reihenfolge beim Laden wiederherstellen
  useEffect(() => {
    const data = loadData();
    if (data?.buttonOrder) {
      const ordered = data.buttonOrder
        .map((id) => defaultItems.find((item) => item.id === id))
        .filter(Boolean) as FeatureItem[];
      setItems(ordered);
    }
  }, []);

  const handleDragEnd = (event: any) => {
    const { active, over } = event;
    if (!over || active.id === over.id) return;

    const oldIndex = items.findIndex((i) => i.id === active.id);
    const newIndex = items.findIndex((i) => i.id === over.id);
    const newItems = arrayMove(items, oldIndex, newIndex);
    setItems(newItems);

    const newOrder = newItems.map((i) => i.id);
    const existingData = loadData() || {};
    saveData({ ...existingData, buttonOrder: newOrder });
  };

  return (
    <div
      className="welcome-screen"
      style={{
        backgroundImage: `url(${compassImg})`,
        backgroundSize: "cover",
        backgroundPosition: "center",
        height: "100vh",
        display: "flex",
        alignItems: "center",
        justifyContent: "center",
        padding: "1rem",
      }}
    >
      <div
        className="welcome-content"
        style={{
          backgroundColor: "rgba(255, 255, 255, 0.85)",
          borderRadius: "1.5rem",
          padding: "2rem",
          maxWidth: "500px",
          width: "100%",
          boxShadow: "0 8px 24px rgba(0, 0, 0, 0.15)",
          textAlign: "center",
        }}
      >
        <h1
          style={{
            fontSize: "1.8rem",
            fontWeight: 700,
            marginBottom: "1rem",
            color: "#2f4f4f",
          }}
        >
          Schön, dass du wieder da bist
        </h1>

        <DndContext
          sensors={sensors}
          collisionDetection={closestCenter}
          onDragEnd={handleDragEnd}
        >
          <SortableContext
            items={items.map((i) => i.id)}
            strategy={verticalListSortingStrategy}
          >
            <div
              className="feature-grid"
              style={{
                display: "grid",
                gridTemplateColumns: "1fr 1fr",
                gap: "1rem",
                margin: "2rem 0",
              }}
            >
              {items.map((item) => (
                <SortableFeatureCard
                  key={item.id}
                  id={item.id}
                  icon={item.icon}
                  label={item.label}
                />
              ))}
            </div>
          </SortableContext>
        </DndContext>

        <button
          className="continue-btn"
          onClick={onContinue}
          style={{
            backgroundColor: "#2f4f4f",
            color: "white",
            padding: "0.75rem 1.5rem",
            borderRadius: "999px",
            fontWeight: 600,
            border: "none",
            cursor: "pointer",
            marginBottom: "1rem",
          }}
        >
          Los geht's →
        </button>
        <p
          style={{
            fontSize: "0.9rem",
            color: "#555",
          }}
        >
          Immer für dich da – Skills, Pläne & Hilfe bei Krisen
        </p>
>>>>>>> a1658a6d
      </div>
    </div>
  );
}

function SortableFeatureCard({
  id,
  icon,
  label,
}: {
  id: string;
  icon: string;
  label: string;
}) {
  const { attributes, listeners, setNodeRef, transform, transition } =
    useSortable({ id });

  const style: React.CSSProperties = {
    transform: CSS.Transform.toString(transform),
    transition,
    backgroundColor: "#f0f4f5",
    borderRadius: "1rem",
    padding: "1rem",
    display: "flex",
    flexDirection: "column",
    alignItems: "center",
    justifyContent: "center",
    fontWeight: 600,
    color: "#2f4f4f",
    boxShadow: "0 4px 12px rgba(0,0,0,0.08)",
    cursor: "grab",
  };

  return (
    <div ref={setNodeRef} style={style} {...attributes} {...listeners}>
      <span style={{ fontSize: "1.5rem", marginBottom: "0.5rem" }}>{icon}</span>
      <span>{label}</span>
    </div>
  );
}<|MERGE_RESOLUTION|>--- conflicted
+++ resolved
@@ -1,12 +1,8 @@
-<<<<<<< HEAD
 import { Auth } from "@supabase/auth-ui-react";
 import { ThemeSupa } from "@supabase/auth-ui-shared";
-import React, { useEffect, useRef } from "react";
+import React, { useEffect, useRef, useState } from "react";
 import compassImg from "../assets/kompass-welcome.png";
 import supabase from "../utils/supabase";
-=======
-import React, { useState, useEffect } from "react";
-import compassImg from "../assets/kompass-welcome.png";
 import {
   DndContext,
   closestCenter,
@@ -23,14 +19,12 @@
 } from "@dnd-kit/sortable";
 import { CSS } from "@dnd-kit/utilities";
 import { loadData, saveData } from "../services/storageService";
->>>>>>> a1658a6d
 import "./WelcomeScreen.css";
 
 export default function WelcomeScreen(): React.ReactElement {
   // Create a ref to store the auth container element
   const authContainerRef = useRef<HTMLDivElement>(null);
 
-<<<<<<< HEAD
   // Focus the email input field after component mounts or when returning from logout
   useEffect(() => {
     // Short timeout to ensure the Auth UI is fully rendered
@@ -121,13 +115,16 @@
             <span className="feature-text">Notfall Hilfe</span>
           </div>
         </div>
-=======
+      </div>
+    </div>
+  );
+}
+
 interface FeatureItem {
   id: string;
   icon: string;
   label: string;
 }
-
 
 const defaultItems: FeatureItem[] = [
   { id: "skills", icon: "🎯", label: "Skills" },
@@ -136,170 +133,4 @@
   { id: "notfall", icon: "🚨", label: "Notfall" },
 ];
 
-export default function WelcomeScreen({
-  onContinue,
-}: WelcomeScreenProps): React.ReactElement {
-  const [items, setItems] = useState<FeatureItem[]>(defaultItems);
-
-const sensors = useSensors(
-  useSensor(PointerSensor),
-  useSensor(TouchSensor)
-);
-
-  // Reihenfolge beim Laden wiederherstellen
-  useEffect(() => {
-    const data = loadData();
-    if (data?.buttonOrder) {
-      const ordered = data.buttonOrder
-        .map((id) => defaultItems.find((item) => item.id === id))
-        .filter(Boolean) as FeatureItem[];
-      setItems(ordered);
-    }
-  }, []);
-
-  const handleDragEnd = (event: any) => {
-    const { active, over } = event;
-    if (!over || active.id === over.id) return;
-
-    const oldIndex = items.findIndex((i) => i.id === active.id);
-    const newIndex = items.findIndex((i) => i.id === over.id);
-    const newItems = arrayMove(items, oldIndex, newIndex);
-    setItems(newItems);
-
-    const newOrder = newItems.map((i) => i.id);
-    const existingData = loadData() || {};
-    saveData({ ...existingData, buttonOrder: newOrder });
-  };
-
-  return (
-    <div
-      className="welcome-screen"
-      style={{
-        backgroundImage: `url(${compassImg})`,
-        backgroundSize: "cover",
-        backgroundPosition: "center",
-        height: "100vh",
-        display: "flex",
-        alignItems: "center",
-        justifyContent: "center",
-        padding: "1rem",
-      }}
-    >
-      <div
-        className="welcome-content"
-        style={{
-          backgroundColor: "rgba(255, 255, 255, 0.85)",
-          borderRadius: "1.5rem",
-          padding: "2rem",
-          maxWidth: "500px",
-          width: "100%",
-          boxShadow: "0 8px 24px rgba(0, 0, 0, 0.15)",
-          textAlign: "center",
-        }}
-      >
-        <h1
-          style={{
-            fontSize: "1.8rem",
-            fontWeight: 700,
-            marginBottom: "1rem",
-            color: "#2f4f4f",
-          }}
-        >
-          Schön, dass du wieder da bist
-        </h1>
-
-        <DndContext
-          sensors={sensors}
-          collisionDetection={closestCenter}
-          onDragEnd={handleDragEnd}
-        >
-          <SortableContext
-            items={items.map((i) => i.id)}
-            strategy={verticalListSortingStrategy}
-          >
-            <div
-              className="feature-grid"
-              style={{
-                display: "grid",
-                gridTemplateColumns: "1fr 1fr",
-                gap: "1rem",
-                margin: "2rem 0",
-              }}
-            >
-              {items.map((item) => (
-                <SortableFeatureCard
-                  key={item.id}
-                  id={item.id}
-                  icon={item.icon}
-                  label={item.label}
-                />
-              ))}
-            </div>
-          </SortableContext>
-        </DndContext>
-
-        <button
-          className="continue-btn"
-          onClick={onContinue}
-          style={{
-            backgroundColor: "#2f4f4f",
-            color: "white",
-            padding: "0.75rem 1.5rem",
-            borderRadius: "999px",
-            fontWeight: 600,
-            border: "none",
-            cursor: "pointer",
-            marginBottom: "1rem",
-          }}
-        >
-          Los geht's →
-        </button>
-        <p
-          style={{
-            fontSize: "0.9rem",
-            color: "#555",
-          }}
-        >
-          Immer für dich da – Skills, Pläne & Hilfe bei Krisen
-        </p>
->>>>>>> a1658a6d
-      </div>
-    </div>
-  );
-}
-
-function SortableFeatureCard({
-  id,
-  icon,
-  label,
-}: {
-  id: string;
-  icon: string;
-  label: string;
-}) {
-  const { attributes, listeners, setNodeRef, transform, transition } =
-    useSortable({ id });
-
-  const style: React.CSSProperties = {
-    transform: CSS.Transform.toString(transform),
-    transition,
-    backgroundColor: "#f0f4f5",
-    borderRadius: "1rem",
-    padding: "1rem",
-    display: "flex",
-    flexDirection: "column",
-    alignItems: "center",
-    justifyContent: "center",
-    fontWeight: 600,
-    color: "#2f4f4f",
-    boxShadow: "0 4px 12px rgba(0,0,0,0.08)",
-    cursor: "grab",
-  };
-
-  return (
-    <div ref={setNodeRef} style={style} {...attributes} {...listeners}>
-      <span style={{ fontSize: "1.5rem", marginBottom: "0.5rem" }}>{icon}</span>
-      <span>{label}</span>
-    </div>
-  );
-}+// If you want to use the drag-and-drop feature, move the relevant code into the main WelcomeScreen component above, or create a new component for it.