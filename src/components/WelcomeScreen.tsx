import { Auth } from "@supabase/auth-ui-react";
import { ThemeSupa } from "@supabase/auth-ui-shared";
<<<<<<< HEAD
import React, { useEffect, useRef } from "react";
import compassImg from "../assets/kompass-welcome.png";
import supabase from "../utils/supabase";
=======
import React, { useEffect, useRef, useState } from "react";
import compassImg from "../assets/kompass-welcome.png";
import supabase from "../utils/supabase";
import {
  DndContext,
  closestCenter,
  PointerSensor,
  TouchSensor,
  useSensor,
  useSensors,
} from "@dnd-kit/core";
import {
  arrayMove,
  SortableContext,
  useSortable,
  verticalListSortingStrategy,
} from "@dnd-kit/sortable";
import { CSS } from "@dnd-kit/utilities";
import { loadData, saveData } from "../services/storageService";
>>>>>>> 4d5c0fe0
import "./WelcomeScreen.css";

export default function WelcomeScreen(): React.ReactElement {
  // Create a ref to store the auth container element
  const authContainerRef = useRef<HTMLDivElement>(null);

  // Focus the email input field after component mounts or when returning from logout
  useEffect(() => {
    // Short timeout to ensure the Auth UI is fully rendered
    const timer = setTimeout(() => {
      if (authContainerRef.current) {
        // Find the email input field and focus it
        const emailInput = authContainerRef.current.querySelector(
          'input[name="email"]'
        ) as HTMLInputElement;
        if (emailInput) {
          emailInput.focus();
        }
      }
    }, 100);

    return () => clearTimeout(timer);
  }, []);
  return (
    <div className="welcome-screen">
      <div className="welcome-content">
        <div className="welcome-header">
          <img
            src={compassImg}
            alt="Kompass Illustration"
            className="welcome-image"
          />
        </div>

        <div className="welcome-actions">
          <div className="auth-container" ref={authContainerRef}>
            <Auth
              supabaseClient={supabase}
              appearance={{
                theme: ThemeSupa,
                style: {
                  container: { width: "100%" },
                  button: {
                    borderRadius: "8px",
                    backgroundColor: "#5dade2",
                    color: "white",
                    fontWeight: "bold",
                  },
                  input: { borderRadius: "8px" },
                },
              }}
              providers={[]}
              redirectTo={window.location.origin}
              localization={{
                variables: {
                  sign_in: {
                    email_label: "Email",
                    password_label: "Passwort",
                    button_label: "Anmelden",
                    loading_button_label: "Anmelden...",
                    link_text: "Bereits ein Konto? Anmelden",
                  },
                  sign_up: {
                    email_label: "Email",
                    password_label: "Passwort",
                    button_label: "Registrieren",
                    loading_button_label: "Registrieren...",
                    link_text: "Kein Konto? Registrieren",
                  },
                },
              }}
            />
          </div>
          <p className="welcome-note">
            Immer für dich da – Skills, Pläne & Hilfe bei Krisen
          </p>
        </div>

        <div className="welcome-features">
          <div className="feature-item">
            <span className="feature-icon">🎯</span>
            <span className="feature-text">Skills & Achtsamkeit</span>
          </div>
          <div className="feature-item">
            <span className="feature-icon">📝</span>
            <span className="feature-text">Tagebuch & Ziele</span>
          </div>
          <div className="feature-item">
            <span className="feature-icon">🤖</span>
            <span className="feature-text">Chatbot Unterstützung</span>
          </div>
          <div className="feature-item">
            <span className="feature-icon">🚨</span>
            <span className="feature-text">Notfall Hilfe</span>
          </div>
        </div>
      </div>
    </div>
  );
<<<<<<< HEAD
}
=======
}

interface FeatureItem {
  id: string;
  icon: string;
  label: string;
}

const defaultItems: FeatureItem[] = [
  { id: "skills", icon: "🎯", label: "Skills" },
  { id: "tagebuch", icon: "📝", label: "Tagebuch" },
  { id: "chatbot", icon: "🤖", label: "Chatbot" },
  { id: "notfall", icon: "🚨", label: "Notfall" },
];

// If you want to use the drag-and-drop feature, move the relevant code into the main WelcomeScreen component above, or create a new component for it.
>>>>>>> 4d5c0fe0
<|MERGE_RESOLUTION|>--- conflicted
+++ resolved
@@ -1,30 +1,11 @@
 import { Auth } from "@supabase/auth-ui-react";
 import { ThemeSupa } from "@supabase/auth-ui-shared";
-<<<<<<< HEAD
 import React, { useEffect, useRef } from "react";
 import compassImg from "../assets/kompass-welcome.png";
 import supabase from "../utils/supabase";
-=======
 import React, { useEffect, useRef, useState } from "react";
 import compassImg from "../assets/kompass-welcome.png";
 import supabase from "../utils/supabase";
-import {
-  DndContext,
-  closestCenter,
-  PointerSensor,
-  TouchSensor,
-  useSensor,
-  useSensors,
-} from "@dnd-kit/core";
-import {
-  arrayMove,
-  SortableContext,
-  useSortable,
-  verticalListSortingStrategy,
-} from "@dnd-kit/sortable";
-import { CSS } from "@dnd-kit/utilities";
-import { loadData, saveData } from "../services/storageService";
->>>>>>> 4d5c0fe0
 import "./WelcomeScreen.css";
 
 export default function WelcomeScreen(): React.ReactElement {
@@ -124,23 +105,4 @@
       </div>
     </div>
   );
-<<<<<<< HEAD
-}
-=======
-}
-
-interface FeatureItem {
-  id: string;
-  icon: string;
-  label: string;
-}
-
-const defaultItems: FeatureItem[] = [
-  { id: "skills", icon: "🎯", label: "Skills" },
-  { id: "tagebuch", icon: "📝", label: "Tagebuch" },
-  { id: "chatbot", icon: "🤖", label: "Chatbot" },
-  { id: "notfall", icon: "🚨", label: "Notfall" },
-];
-
-// If you want to use the drag-and-drop feature, move the relevant code into the main WelcomeScreen component above, or create a new component for it.
->>>>>>> 4d5c0fe0
+}