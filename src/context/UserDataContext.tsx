<<<<<<< HEAD
import React, { createContext, ReactNode, useState } from 'react'
import * as storageService from '../services/storageService'
import type { Achievement, CalendarNotes, Goal, Symptoms, WordFile } from '../types'
import pointSound from '../assets/sounds/point.wav'
import { achievementList } from '../data/achievementList'

export interface UserDataContextType {
  username: string
  setUsername: (username: string) => void
  goals: Goal[]
  setGoals: (goals: Goal[]) => void
  achievements: Achievement[]
  setAchievements: (achievements: Achievement[]) => void
  calendarNotes: CalendarNotes
  setCalendarNotes: (notes: CalendarNotes) => void
  symptoms: Symptoms
  setSymptoms: (symptoms: Symptoms) => void
  favorites: string[]
  setFavorites: (favorites: string[]) => void
  wordFiles: WordFile[]
  setWordFiles: (files: WordFile[]) => void
  hasGoalsReminder: boolean
  points: number
  addPoints: (amount: number) => void
  level: number
levelProgress: number
=======
import React, { ReactNode, useState } from 'react';
import pointSound from '../assets/sounds/point.wav';
import { skillsList as defaultSkills } from '../data/skills';
import * as storageService from '../services/storageService';
import type { Achievement, CalendarNotes, Goal, Skill, Symptoms, WordFile } from '../types';

export const UserDataContext = React.createContext<UserDataContextType | undefined>(undefined);

export interface UserDataContextType {
  username: string;
  setUsername: (username: string) => void;
  goals: Goal[];
  setGoals: (goals: Goal[]) => void;
  achievements: Achievement[];
  setAchievements: (achievements: Achievement[]) => void;
  calendarNotes: CalendarNotes;
  setCalendarNotes: (notes: CalendarNotes) => void;
  symptoms: Symptoms;
  setSymptoms: (symptoms: Symptoms) => void;
  favorites: string[];
  setFavorites: (favorites: string[]) => void;
  wordFiles: WordFile[];
  setWordFiles: (files: WordFile[]) => void;
  skillsList: Skill[];
  setSkillsList: (skills: Skill[]) => void;
  hasGoalsReminder: boolean;
  points: number;
  addPoints: (amount: number) => void;
>>>>>>> fced11da
}

interface UserDataProviderProps {
  children: ReactNode;
}

export function UserDataProvider({ children }: UserDataProviderProps): React.ReactElement {
  // Use lazy initialization for all state to avoid unnecessary localStorage access on re-renders
  const [username, setUsernameState] = useState<string>(
    () => storageService.get<string>('username') ?? ''
  );
  const [goals, setGoalsState] = useState<Goal[]>(() => storageService.get<Goal[]>('goals') ?? []);
  const [achievements, setAchievementsState] = useState<Achievement[]>(
    () => storageService.get<Achievement[]>('achievements') ?? []
  );
  const [calendarNotes, setCalendarNotesState] = useState<CalendarNotes>(
    () => storageService.get<CalendarNotes>('calendarNotes') ?? {}
  );
  const [symptoms, setSymptomsState] = useState<Symptoms>(
    () => storageService.get<Symptoms>('symptoms') ?? {}
  );
  const [favorites, setFavoritesState] = useState<string[]>(
    () => storageService.get<string[]>('favorites') ?? ['home', 'skills', 'notfall', 'guide']
  );
  const [wordFiles, setWordFilesState] = useState<WordFile[]>(
<<<<<<< HEAD
    storageService.get<WordFile[]>('wordFiles') ?? []
  )
  const [points, setPoints] = useState<number>(
    storageService.get<number>('points') ?? 0
  )
const getLevel = (points: number): { level: number; progress: number } => {
  if (points < 10) return { level: 1, progress: (points / 10) * 100 }
  if (points < 25) return { level: 2, progress: ((points - 10) / 15) * 100 }
  if (points < 50) return { level: 3, progress: ((points - 25) / 25) * 100 }
  if (points < 100) return { level: 4, progress: ((points - 50) / 50) * 100 }
  return { level: 5, progress: 100 }
}

const { level, progress } = getLevel(points)
  const setUsername = (value: string) => {
    setUsernameState(value)
    storageService.set('username', value)
  }

  const setGoals = (value: Goal[]) => {
    setGoalsState(value)
    storageService.set('goals', value)
  }

  const setAchievements = (value: Achievement[]) => {
    setAchievementsState(value)
    storageService.set('achievements', value)
  }

  const setCalendarNotes = (value: CalendarNotes) => {
    setCalendarNotesState(value)
    storageService.set('calendarNotes', value)
  }

  const setSymptoms = (value: Symptoms) => {
    setSymptomsState(value)
    storageService.set('symptoms', value)
  }

  const setFavorites = (value: string[]) => {
    setFavoritesState(value)
    storageService.set('favorites', value)
  }

  const setWordFiles = (value: WordFile[]) => {
    setWordFilesState(value)
    storageService.set('wordFiles', value)
  }

  const addPoints = (amount: number) => {
  const newPoints = points + amount
  const audio = new Audio(pointSound)
  audio.play().catch(() => {})
  setPoints(newPoints)
  storageService.set('points', newPoints)

  // Achievement-Logik

const unlocked: Achievement[] = []

achievementList.forEach(a => {
  const alreadyUnlocked = achievements.some(existing => existing.id === a.id)
  const match = a.id.startsWith('points-')
  const targetPoints = parseInt(a.id.split('-')[1])
  if (match && newPoints >= targetPoints && !alreadyUnlocked) {
    unlocked.push({
      ...a,
      date: new Date().toISOString(),
    })
  }
})

  if (unlocked.length > 0) {
    const newAchievements = [...achievements, ...unlocked]
    setAchievements(newAchievements)
    storageService.set('achievements', newAchievements)
  }
}


  const value: UserDataContextType = {
    
    username,
    setUsername,
    goals,
    setGoals,
    achievements,
    setAchievements,
    calendarNotes,
    setCalendarNotes,
    symptoms,
    setSymptoms,
    favorites,
    setFavorites,
    wordFiles,
    setWordFiles,
    hasGoalsReminder: goals.length > 0 && !goals.some(g => g.completed),
    points,
    addPoints,
    level,
  levelProgress: progress,
  }

  return <UserDataContext.Provider value={value}>{children}</UserDataContext.Provider>
}
=======
    () => storageService.get<WordFile[]>('wordFiles') ?? []
  );
  const [skillsList, setSkillsListState] = useState<Skill[]>(
    () => storageService.get<Skill[]>('skillsList') ?? defaultSkills
  );
  const [points, setPoints] = useState<number>(() => storageService.get<number>('points') ?? 0);

  const setUsername = React.useCallback((value: string) => {
    setUsernameState(value);
    storageService.set('username', value);
  }, []);

  const setGoals = React.useCallback((value: Goal[]) => {
    setGoalsState(value);
    storageService.set('goals', value);
  }, []);

  const setAchievements = React.useCallback((value: Achievement[]) => {
    setAchievementsState(value);
    storageService.set('achievements', value);
  }, []);

  const setCalendarNotes = React.useCallback((value: CalendarNotes) => {
    setCalendarNotesState(value);
    storageService.set('calendarNotes', value);
  }, []);

  const setSymptoms = React.useCallback((value: Symptoms) => {
    setSymptomsState(value);
    storageService.set('symptoms', value);
  }, []);

  const setFavorites = React.useCallback((value: string[]) => {
    setFavoritesState(value);
    storageService.set('favorites', value);
  }, []);

  const setWordFiles = React.useCallback((value: WordFile[]) => {
    setWordFilesState(value);
    storageService.set('wordFiles', value);
  }, []);

  const setSkillsList = React.useCallback((value: Skill[]) => {
    setSkillsListState(value);
    storageService.set('skillsList', value);
  }, []);

  const addPoints = React.useCallback(
    (amount: number) => {
      setPoints(currentPoints => {
        const newPoints = currentPoints + amount;
        const audio = new Audio(pointSound);
        audio.play().catch(() => {}); // Falls Browser blockiert, kein Fehler
        storageService.set('points', newPoints);
        return newPoints;
      });
    },
    [] // No dependencies needed with functional updates
  );

  // Compute derived state separately to keep the dependency array smaller
  const hasGoalsReminder = React.useMemo(
    () => goals.length > 0 && !goals.some(g => g.completed),
    [goals]
  );

  // Only include state values in the dependency array, not the setter functions
  // since the setter functions are stable references (from useCallback)
  const value = React.useMemo<UserDataContextType>(
    () => ({
      username,
      setUsername,
      goals,
      setGoals,
      achievements,
      setAchievements,
      calendarNotes,
      setCalendarNotes,
      symptoms,
      setSymptoms,
      favorites,
      setFavorites,
      wordFiles,
      setWordFiles,
      skillsList,
      setSkillsList,
      hasGoalsReminder,
      points,
      addPoints,
    }),
    [
      username,
      goals,
      achievements,
      calendarNotes,
      symptoms,
      favorites,
      wordFiles,
      skillsList,
      hasGoalsReminder,
      points,
      // Setter functions are stable and don't need to be in the dependency array
      setUsername,
      setGoals,
      setAchievements,
      setCalendarNotes,
      setSymptoms,
      setFavorites,
      setWordFiles,
      setSkillsList,
      addPoints,
    ]
  );
>>>>>>> fced11da

  return <UserDataContext.Provider value={value}>{children}</UserDataContext.Provider>;
}<|MERGE_RESOLUTION|>--- conflicted
+++ resolved
@@ -1,36 +1,9 @@
-<<<<<<< HEAD
-import React, { createContext, ReactNode, useState } from 'react'
-import * as storageService from '../services/storageService'
-import type { Achievement, CalendarNotes, Goal, Symptoms, WordFile } from '../types'
-import pointSound from '../assets/sounds/point.wav'
-import { achievementList } from '../data/achievementList'
-
-export interface UserDataContextType {
-  username: string
-  setUsername: (username: string) => void
-  goals: Goal[]
-  setGoals: (goals: Goal[]) => void
-  achievements: Achievement[]
-  setAchievements: (achievements: Achievement[]) => void
-  calendarNotes: CalendarNotes
-  setCalendarNotes: (notes: CalendarNotes) => void
-  symptoms: Symptoms
-  setSymptoms: (symptoms: Symptoms) => void
-  favorites: string[]
-  setFavorites: (favorites: string[]) => void
-  wordFiles: WordFile[]
-  setWordFiles: (files: WordFile[]) => void
-  hasGoalsReminder: boolean
-  points: number
-  addPoints: (amount: number) => void
-  level: number
-levelProgress: number
-=======
 import React, { ReactNode, useState } from 'react';
 import pointSound from '../assets/sounds/point.wav';
+import { achievementList } from '../data/achievementList';
 import { skillsList as defaultSkills } from '../data/skills';
 import * as storageService from '../services/storageService';
-import type { Achievement, CalendarNotes, Goal, Skill, Symptoms, WordFile } from '../types';
+import type { Achievement, CalendarNotes, Goal, Skill, Symptoms, WordFile } from '../types/index';
 
 export const UserDataContext = React.createContext<UserDataContextType | undefined>(undefined);
 
@@ -54,12 +27,22 @@
   hasGoalsReminder: boolean;
   points: number;
   addPoints: (amount: number) => void;
->>>>>>> fced11da
+  level: number;
+  levelProgress: number;
 }
 
 interface UserDataProviderProps {
   children: ReactNode;
 }
+
+// Calculate level and progress based on points
+const getLevel = (points: number): { level: number; progress: number } => {
+  if (points < 10) return { level: 1, progress: (points / 10) * 100 };
+  if (points < 25) return { level: 2, progress: ((points - 10) / 15) * 100 };
+  if (points < 50) return { level: 3, progress: ((points - 25) / 25) * 100 };
+  if (points < 100) return { level: 4, progress: ((points - 50) / 50) * 100 };
+  return { level: 5, progress: 100 };
+};
 
 export function UserDataProvider({ children }: UserDataProviderProps): React.ReactElement {
   // Use lazy initialization for all state to avoid unnecessary localStorage access on re-renders
@@ -80,119 +63,15 @@
     () => storageService.get<string[]>('favorites') ?? ['home', 'skills', 'notfall', 'guide']
   );
   const [wordFiles, setWordFilesState] = useState<WordFile[]>(
-<<<<<<< HEAD
-    storageService.get<WordFile[]>('wordFiles') ?? []
-  )
-  const [points, setPoints] = useState<number>(
-    storageService.get<number>('points') ?? 0
-  )
-const getLevel = (points: number): { level: number; progress: number } => {
-  if (points < 10) return { level: 1, progress: (points / 10) * 100 }
-  if (points < 25) return { level: 2, progress: ((points - 10) / 15) * 100 }
-  if (points < 50) return { level: 3, progress: ((points - 25) / 25) * 100 }
-  if (points < 100) return { level: 4, progress: ((points - 50) / 50) * 100 }
-  return { level: 5, progress: 100 }
-}
-
-const { level, progress } = getLevel(points)
-  const setUsername = (value: string) => {
-    setUsernameState(value)
-    storageService.set('username', value)
-  }
-
-  const setGoals = (value: Goal[]) => {
-    setGoalsState(value)
-    storageService.set('goals', value)
-  }
-
-  const setAchievements = (value: Achievement[]) => {
-    setAchievementsState(value)
-    storageService.set('achievements', value)
-  }
-
-  const setCalendarNotes = (value: CalendarNotes) => {
-    setCalendarNotesState(value)
-    storageService.set('calendarNotes', value)
-  }
-
-  const setSymptoms = (value: Symptoms) => {
-    setSymptomsState(value)
-    storageService.set('symptoms', value)
-  }
-
-  const setFavorites = (value: string[]) => {
-    setFavoritesState(value)
-    storageService.set('favorites', value)
-  }
-
-  const setWordFiles = (value: WordFile[]) => {
-    setWordFilesState(value)
-    storageService.set('wordFiles', value)
-  }
-
-  const addPoints = (amount: number) => {
-  const newPoints = points + amount
-  const audio = new Audio(pointSound)
-  audio.play().catch(() => {})
-  setPoints(newPoints)
-  storageService.set('points', newPoints)
-
-  // Achievement-Logik
-
-const unlocked: Achievement[] = []
-
-achievementList.forEach(a => {
-  const alreadyUnlocked = achievements.some(existing => existing.id === a.id)
-  const match = a.id.startsWith('points-')
-  const targetPoints = parseInt(a.id.split('-')[1])
-  if (match && newPoints >= targetPoints && !alreadyUnlocked) {
-    unlocked.push({
-      ...a,
-      date: new Date().toISOString(),
-    })
-  }
-})
-
-  if (unlocked.length > 0) {
-    const newAchievements = [...achievements, ...unlocked]
-    setAchievements(newAchievements)
-    storageService.set('achievements', newAchievements)
-  }
-}
-
-
-  const value: UserDataContextType = {
-    
-    username,
-    setUsername,
-    goals,
-    setGoals,
-    achievements,
-    setAchievements,
-    calendarNotes,
-    setCalendarNotes,
-    symptoms,
-    setSymptoms,
-    favorites,
-    setFavorites,
-    wordFiles,
-    setWordFiles,
-    hasGoalsReminder: goals.length > 0 && !goals.some(g => g.completed),
-    points,
-    addPoints,
-    level,
-  levelProgress: progress,
-  }
-
-  return <UserDataContext.Provider value={value}>{children}</UserDataContext.Provider>
-}
-=======
     () => storageService.get<WordFile[]>('wordFiles') ?? []
   );
   const [skillsList, setSkillsListState] = useState<Skill[]>(
     () => storageService.get<Skill[]>('skillsList') ?? defaultSkills
   );
   const [points, setPoints] = useState<number>(() => storageService.get<number>('points') ?? 0);
+
+  // Calculate level and progress
+  const { level, progress } = getLevel(points);
 
   const setUsername = React.useCallback((value: string) => {
     setUsernameState(value);
@@ -241,10 +120,31 @@
         const audio = new Audio(pointSound);
         audio.play().catch(() => {}); // Falls Browser blockiert, kein Fehler
         storageService.set('points', newPoints);
+
+        // Achievement logic
+        const unlocked: Achievement[] = [];
+
+        achievementList.forEach(a => {
+          const alreadyUnlocked = achievements.some(existing => existing.id === a.id);
+          const match = a.id.startsWith('points-');
+          const targetPoints = parseInt(a.id.split('-')[1]);
+          if (match && newPoints >= targetPoints && !alreadyUnlocked) {
+            unlocked.push({
+              ...a,
+              date: new Date().toISOString(),
+            });
+          }
+        });
+
+        if (unlocked.length > 0) {
+          const newAchievements = [...achievements, ...unlocked];
+          setAchievements(newAchievements);
+        }
+
         return newPoints;
       });
     },
-    [] // No dependencies needed with functional updates
+    [achievements, setAchievements]
   );
 
   // Compute derived state separately to keep the dependency array smaller
@@ -276,6 +176,8 @@
       hasGoalsReminder,
       points,
       addPoints,
+      level,
+      levelProgress: progress,
     }),
     [
       username,
@@ -288,6 +190,8 @@
       skillsList,
       hasGoalsReminder,
       points,
+      level,
+      progress,
       // Setter functions are stable and don't need to be in the dependency array
       setUsername,
       setGoals,
@@ -300,7 +204,6 @@
       addPoints,
     ]
   );
->>>>>>> fced11da
 
   return <UserDataContext.Provider value={value}>{children}</UserDataContext.Provider>;
 }