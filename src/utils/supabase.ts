--- conflicted
+++ resolved
@@ -1,9 +1,5 @@
-<<<<<<< HEAD
-import { createClient } from '@supabase/supabase-js';
-=======
 // src/utils/supabase.ts
 import { createClient, SupabaseClient } from '@supabase/supabase-js'
->>>>>>> 60095ba9
 
 // ENV aus Vite
 const supabaseUrl = import.meta.env.VITE_SUPABASE_URL
